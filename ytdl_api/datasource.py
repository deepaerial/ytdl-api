import datetime
from abc import ABC, abstractmethod

from pydantic import parse_obj_as
<<<<<<< HEAD
from supabase import create_client
=======
from tinydb import Query, TinyDB, where
from tinydb.storages import MemoryStorage
>>>>>>> eac3dea9

from .constants import DownloadStatus
from .schemas.models import Download, DownloadStatusInfo
from .utils import get_datetime_now


class IDataSource(ABC):
    """
    Abstract interface that provides abstract methods for accessing and manipulating data
    from database.
    """

    @abstractmethod
    def fetch_available_downloads(self, client_id: str) -> list[Download]:  # pragma: no cover
        """
        Abstract method that returns list of clients non-deleted downloads from data source.
        """
        raise NotImplementedError()

    @abstractmethod
    def fetch_downloads_till_datetime(self, till_when: datetime.datetime) -> list[Download]:  # pragma: no cover
        """
        Abstract method that returns list of downloads from data source till specific datetime.
        """
        raise NotImplementedError()

    @abstractmethod
    def put_download(self, download: Download):  # pragma: no cover
        """
        Abstract method for inserting download instance to data source.
        """
        raise NotImplementedError()

    @abstractmethod
    def get_download(self, client_id: str, media_id: str) -> Download | None:  # pragma: no cover
        """
        Abstract method for fetching download instance from data source
        """
        raise NotImplementedError()

    @abstractmethod
    def update_download(self, download: Download):  # pragma: no cover
        """
        Abstract method for updating download instance from data source
        """
        raise NotImplementedError()

    @abstractmethod
    def update_download_progress(self, progress_obj: DownloadStatusInfo):  # pragma: no cover
        """
        Abstract method that updates progress for media item of specific user/client.
        """
        raise NotImplementedError()

    @abstractmethod
    def delete_download(
        self,
        download: Download,
        when_deleted: datetime.datetime | None = None,
    ):  # pragma: no cover
        """
        Abstract method that deletes download.
        """
        raise NotImplementedError()

    @abstractmethod
    def mark_as_downloaded(
        self,
        download: Download,
        when_file_downloaded: datetime.datetime | None = None,
    ):  # pragma: no cover
        """
        Abstract method that marks download as downloaded by user/client.
        """
        raise NotImplementedError()

    @abstractmethod
    def clear_downloads(self):  # pragma: no cover
        """
        Method for clearing all downloads. If intended to be used in specific implementation then it should be
        reimplemented.
        """
        raise NotImplementedError()

    @abstractmethod
    def mark_as_failed(self, download: Download, when_failed: datetime.datetime | None = None):  # pragma: no cover
        """
        Method for setting download status to "failed" for download.
        """
        raise NotImplementedError()

    @abstractmethod
    def delete_download_batch(self, downloads: list[Download]):  # pragma: no cover
        """
        Abstract method for deleting multiple downloads from database.
        """
        raise NotImplementedError()


class InMemoryDB(IDataSource):
    """
    Simple in-memory database implementation.
    """

    def __init__(
        self,
    ):
        self.db = TinyDB(storage=MemoryStorage)
        self.db.default_table_name = "downloads"

    def fetch_available_downloads(self, client_id: str) -> list[Download]:
        return self.db.search((Query()["client_id"] == client_id) & (Query()["status"] != DownloadStatus.DELETED))

    def fetch_downloads_till_datetime(self, till_when: datetime.datetime) -> list[Download]:
        donwloads = self.db.search(Query()["when_submitted"] <= till_when)
        return parse_obj_as(list[Download], donwloads)

    def put_download(self, download: Download):
<<<<<<< HEAD
        data = download.dict()
        data["when_submitted"] = download.when_submitted.isoformat()
        if download.when_started_download:
            data["when_started_download"] = download.when_started_download.isoformat()
        if download.when_download_finished:
            data["when_download_finished"] = download.when_download_finished.isoformat()
        if download.when_file_downloaded:
            data["when_file_downloaded"] = download.when_file_downloaded.isoformat()
        if download.when_deleted:
            data["when_deleted"] = download.when_deleted.isoformat()
        if download.when_failed:
            data["when_failed"] = download.when_failed.isoformat()
        self.base.put(data, download.deta_db_key)
=======
        self.db.insert(download.dict())
>>>>>>> eac3dea9

    def get_download(self, client_id: str, media_id: str) -> Download | None:
        q = Query()
        download = self.db.get(
            (q["client_id"] == client_id) & (q["media_id"] == media_id) & (q["status"] != DownloadStatus.DELETED)
        )
        return parse_obj_as(Download, download) if download else None

    def update_download(self, download: Download):
<<<<<<< HEAD
        data = download.dict()
        # quick fix for error TypeError: Object of type PosixPath is not JSON serializable
        if download.when_submitted is not None:
            data["when_submitted"] = download.when_submitted.isoformat()
        if download.when_download_finished is not None:
            data["when_download_finished"] = download.when_download_finished.isoformat()
        if download.when_file_downloaded is not None:
            data["when_file_downloaded"] = download.when_file_downloaded.isoformat()
        if download.when_started_download is not None:
            data["when_started_download"] = download.when_started_download.isoformat()
        if download.when_deleted is not None:
            data["when_deleted"] = download.when_deleted.isoformat()
        if download.when_failed:
            data["when_failed"] = download.when_failed.isoformat()
        self.base.update(data, download.deta_db_key)
=======
        self.db.update(download.dict(), Query()["media_id"] == download.media_id)
>>>>>>> eac3dea9

    def update_download_progress(self, progress_obj: DownloadStatusInfo):
        self.db.update(progress_obj.dict(), (Query()["media_id"] == progress_obj.key))

    def delete_download(
        self,
        download: Download,
        when_deleted: datetime.datetime | None = None,
    ):
        when_deleted = when_deleted or get_datetime_now()
<<<<<<< HEAD
        when_deleted_iso = when_deleted.isoformat()
        data = {"status": DownloadStatus.DELETED, "when_deleted": when_deleted_iso}
        self.base.update(data, key=download.deta_db_key)
=======
        self.db.update(
            {"status": DownloadStatus.DELETED, "when_deleted": when_deleted},
            (Query()["media_id"] == download.media_id),
        )
>>>>>>> eac3dea9

    def mark_as_downloaded(
        self,
        download: Download,
        when_file_downloaded: datetime.datetime | None = None,
    ):
        when_file_downloaded = when_file_downloaded or get_datetime_now()
<<<<<<< HEAD
        when_file_downloaded_iso = when_file_downloaded.isoformat()
        data = {
            "status": DownloadStatus.DOWNLOADED,
            "when_file_downloaded": when_file_downloaded_iso,
        }
        self.base.update(data, download.deta_db_key)
=======
        self.db.update(
            {"status": DownloadStatus.DOWNLOADED, "when_file_downloaded": when_file_downloaded},
            (Query()["media_id"] == download.media_id),
        )
>>>>>>> eac3dea9

    def clear_downloads(self):
        self.db.truncate()

    def mark_as_failed(self, download: Download, when_failed: datetime.datetime | None = None):
        when_failed = when_failed or get_datetime_now()
        self.db.update(
            {"status": DownloadStatus.FAILED, "when_failed": when_failed},
            (Query()["media_id"] == download.media_id),
        )

    def delete_download_batch(self, downloads: list[Download]):
<<<<<<< HEAD
        """
        Soft deleting data from database.
        """
        for download in downloads:
            self.delete_download(download)


class SupabaseDB(IDataSource):
    """
    DAO interface implementation for Supabase: https://supabase.io/
    """

    def __init__(self, supabase_url: str, supabase_key: str):
        self.supabase = create_client(supabase_url, supabase_key)

    def fetch_downloads_by_client_id(self, client_id: str) -> list[Download]:
        response = (
            self.supabase.table("downloads")
            .select("*")
            .eq("client_id", client_id)
            .ne("status", DownloadStatus.DELETED)
            .order_by("when_submitted", ascending=False)
            .execute()
        )
        downloads = response.get("data", [])
        return parse_obj_as(list[Download], downloads)

    def fetch_downloads_till_datetime(self, till_when: datetime.datetime) -> list[Download]:
        response = (
            self.supabase.table("downloads")
            .select("*")
            .lte("when_submitted", till_when)
            .not_in("status", [DownloadStatus.DELETED, DownloadStatus.DOWNLOADING, DownloadStatus.CONVERTING])
            .execute()
        )
        downloads = response.get("data", [])
        return parse_obj_as(list[Download], downloads)

    def put_download(self, download: Download):
        data = download.dict()
        data["when_submitted"] = download.when_submitted.isoformat()
        if download.when_started_download:
            data["when_started_download"] = download.when_started_download.isoformat()
        if download.when_download_finished:
            data["when_download_finished"] = download.when_download_finished.isoformat()
        if download.when_file_downloaded:
            data["when_file_downloaded"] = download.when_file_downloaded.isoformat()
        if download.when_deleted:
            data["when_deleted"] = download.when_deleted.isoformat()
        if download.when_failed:
            data["when_failed"] = download.when_failed.isoformat()
        self.supabase.table("downloads").upsert(data, on_conflict="deta_db_key")

    def get_download(self, client_id: str, media_id: str) -> Download | None:
        response = (
            self.supabase.table("downloads")
            .select("*")
            .eq("client_id", client_id)
            .eq("media_id", media_id)
            .ne("status", DownloadStatus.DELETED)
            .limit(1)
            .execute()
        )
        download = response.get("data", [None])[0]
        if download is None:
            return None
        return Download(**download)

    def update_download(self, download: Download):
        data = download.dict()
        if download.when_submitted is not None:
            data["when_submitted"] = download.when_submitted.isoformat()
        if download.when_download_finished is not None:
            data["when_download_finished"] = download.when_download_finished.isoformat()
        if download.when_file_downloaded is not None:
            data["when_file_downloaded"] = download.when_file_downloaded.isoformat()
        if download.when_started_download is not None:
            data["when_started_download"] = download.when_started_download.isoformat()
        if download.when_deleted is not None:
            data["when_deleted"] = download.when_deleted.isoformat()
        if download.when_failed:
            data["when_failed"] = download.when_failed.isoformat()
        self.supabase.table("downloads").upsert(data, on_conflict="deta_db_key")

    def update_download_progress(self, progress_obj: DownloadStatusInfo):
        media_id = progress_obj.media_id
        status = progress_obj.status
        progress = progress_obj.progress
        self.supabase.table("downloads").update({"status": status, "progress": progress}).eq(
            "media_id", media_id
        ).execute()

    def delete_download(
        self,
        download: Download,
        when_deleted: datetime.datetime | None = None,
    ):
        when_deleted = when_deleted or get_datetime_now()
        when_deleted_iso = when_deleted.isoformat()
        data = {"status": DownloadStatus.DELETED, "when_deleted": when_deleted_iso}
        self.supabase.table("downloads").update(data).eq("deta_db_key", download.deta_db_key).execute()

    def mark_as_downloaded(
        self,
        download: Download,
        when_file_downloaded: datetime.datetime | None = None,
    ):
        when_file_downloaded = when_file_downloaded or get_datetime_now()
        when_file_downloaded_iso = when_file_downloaded.isoformat()
        data = {
            "status": DownloadStatus.DOWNLOADED,
            "when_file_downloaded": when_file_downloaded_iso,
        }
        self.supabase.table("downloads").update(data).eq("deta_db_key", download.deta_db_key).execute()

    def clear_downloads(self):
        self.supabase.table("downloads").delete().execute()

    def mark_as_failed(self, download: Download, when_failed: datetime.datetime | None = None):
        when_failed = when_failed or get_datetime_now()
        when_failed_iso = when_failed.isoformat()
        data = {"status": DownloadStatus.FAILED, "when_failed": when_failed_iso}
        self.supabase.table("downloads").update(data).eq("deta_db_key", download.deta_db_key).execute()

    def delete_download_batch(self, downloads: list[Download]):
        for download in downloads:
            self.delete_download(download)
=======
        when_deleted = get_datetime_now()
        batch = [
            (
                {"status": DownloadStatus.DELETED, "when_deleted": when_deleted},
                where("media_id") == download.media_id,
            )
            for download in downloads
        ]
        self.db.update_multiple(batch)
>>>>>>> eac3dea9
<|MERGE_RESOLUTION|>--- conflicted
+++ resolved
@@ -2,12 +2,9 @@
 from abc import ABC, abstractmethod
 
 from pydantic import parse_obj_as
-<<<<<<< HEAD
 from supabase import create_client
-=======
 from tinydb import Query, TinyDB, where
 from tinydb.storages import MemoryStorage
->>>>>>> eac3dea9
 
 from .constants import DownloadStatus
 from .schemas.models import Download, DownloadStatusInfo
@@ -126,23 +123,7 @@
         return parse_obj_as(list[Download], donwloads)
 
     def put_download(self, download: Download):
-<<<<<<< HEAD
-        data = download.dict()
-        data["when_submitted"] = download.when_submitted.isoformat()
-        if download.when_started_download:
-            data["when_started_download"] = download.when_started_download.isoformat()
-        if download.when_download_finished:
-            data["when_download_finished"] = download.when_download_finished.isoformat()
-        if download.when_file_downloaded:
-            data["when_file_downloaded"] = download.when_file_downloaded.isoformat()
-        if download.when_deleted:
-            data["when_deleted"] = download.when_deleted.isoformat()
-        if download.when_failed:
-            data["when_failed"] = download.when_failed.isoformat()
-        self.base.put(data, download.deta_db_key)
-=======
         self.db.insert(download.dict())
->>>>>>> eac3dea9
 
     def get_download(self, client_id: str, media_id: str) -> Download | None:
         q = Query()
@@ -152,25 +133,7 @@
         return parse_obj_as(Download, download) if download else None
 
     def update_download(self, download: Download):
-<<<<<<< HEAD
-        data = download.dict()
-        # quick fix for error TypeError: Object of type PosixPath is not JSON serializable
-        if download.when_submitted is not None:
-            data["when_submitted"] = download.when_submitted.isoformat()
-        if download.when_download_finished is not None:
-            data["when_download_finished"] = download.when_download_finished.isoformat()
-        if download.when_file_downloaded is not None:
-            data["when_file_downloaded"] = download.when_file_downloaded.isoformat()
-        if download.when_started_download is not None:
-            data["when_started_download"] = download.when_started_download.isoformat()
-        if download.when_deleted is not None:
-            data["when_deleted"] = download.when_deleted.isoformat()
-        if download.when_failed:
-            data["when_failed"] = download.when_failed.isoformat()
-        self.base.update(data, download.deta_db_key)
-=======
         self.db.update(download.dict(), Query()["media_id"] == download.media_id)
->>>>>>> eac3dea9
 
     def update_download_progress(self, progress_obj: DownloadStatusInfo):
         self.db.update(progress_obj.dict(), (Query()["media_id"] == progress_obj.key))
@@ -181,16 +144,10 @@
         when_deleted: datetime.datetime | None = None,
     ):
         when_deleted = when_deleted or get_datetime_now()
-<<<<<<< HEAD
-        when_deleted_iso = when_deleted.isoformat()
-        data = {"status": DownloadStatus.DELETED, "when_deleted": when_deleted_iso}
-        self.base.update(data, key=download.deta_db_key)
-=======
         self.db.update(
             {"status": DownloadStatus.DELETED, "when_deleted": when_deleted},
             (Query()["media_id"] == download.media_id),
         )
->>>>>>> eac3dea9
 
     def mark_as_downloaded(
         self,
@@ -198,19 +155,10 @@
         when_file_downloaded: datetime.datetime | None = None,
     ):
         when_file_downloaded = when_file_downloaded or get_datetime_now()
-<<<<<<< HEAD
-        when_file_downloaded_iso = when_file_downloaded.isoformat()
-        data = {
-            "status": DownloadStatus.DOWNLOADED,
-            "when_file_downloaded": when_file_downloaded_iso,
-        }
-        self.base.update(data, download.deta_db_key)
-=======
         self.db.update(
             {"status": DownloadStatus.DOWNLOADED, "when_file_downloaded": when_file_downloaded},
             (Query()["media_id"] == download.media_id),
         )
->>>>>>> eac3dea9
 
     def clear_downloads(self):
         self.db.truncate()
@@ -223,12 +171,18 @@
         )
 
     def delete_download_batch(self, downloads: list[Download]):
-<<<<<<< HEAD
         """
         Soft deleting data from database.
         """
-        for download in downloads:
-            self.delete_download(download)
+        when_deleted = get_datetime_now()
+        batch = [
+            (
+                {"status": DownloadStatus.DELETED, "when_deleted": when_deleted},
+                where("media_id") == download.media_id,
+            )
+            for download in downloads
+        ]
+        self.db.update_multiple(batch)
 
 
 class SupabaseDB(IDataSource):
@@ -350,15 +304,4 @@
 
     def delete_download_batch(self, downloads: list[Download]):
         for download in downloads:
-            self.delete_download(download)
-=======
-        when_deleted = get_datetime_now()
-        batch = [
-            (
-                {"status": DownloadStatus.DELETED, "when_deleted": when_deleted},
-                where("media_id") == download.media_id,
-            )
-            for download in downloads
-        ]
-        self.db.update_multiple(batch)
->>>>>>> eac3dea9
+            self.delete_download(download)