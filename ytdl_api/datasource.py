import datetime
from abc import ABC, abstractmethod

from deta import Deta
from pydantic import parse_obj_as

from .constants import DownloadStatus
from .schemas.models import Download, DownloadStatusInfo
from .utils import get_datetime_now


class IDataSource(ABC):
    """
    Abstract interface that provides abstract methods for accessing and manipulating data
    from database.
    """

    @abstractmethod
    def fetch_downloads_by_client_id(self, client_id: str) -> list[Download]:  # pragma: no cover
        """
        Abstract method that returns list of clients downloads from data source.
        """
        raise NotImplementedError()

    @abstractmethod
    def fetch_downloads_till_datetime(self, till_when: datetime.datetime) -> list[Download]:  # pragma: no cover
        """
        Abstract method that returns list of downloads from data source till specific datetime.
        """
        raise NotImplementedError()

    @abstractmethod
    def put_download(self, download: Download):  # pragma: no cover
        """
        Abstract method for inserting download instance to data source.
        """
        raise NotImplementedError()

    @abstractmethod
    def get_download(self, client_id: str, media_id: str) -> Download | None:  # pragma: no cover
        """
        Abstract method for fetching download instance from data source
        """
        raise NotImplementedError()

    @abstractmethod
    def update_download(self, download: Download):  # pragma: no cover
        """
        Abstract method for updating download instance from data source
        """
        raise NotImplementedError()

    @abstractmethod
    def update_download_progress(self, progress_obj: DownloadStatusInfo):  # pragma: no cover
        """
        Abstract method that updates progress for media item of specific user/client.
        """
        raise NotImplementedError()

    @abstractmethod
    def delete_download(
        self,
        download: Download,
        when_deleted: datetime.datetime | None = None,
    ):  # pragma: no cover
        """
        Abstract method that deletes download.
        """
        raise NotImplementedError()

    @abstractmethod
    def mark_as_downloaded(
        self,
        download: Download,
        when_file_downloaded: datetime.datetime | None = None,
    ):  # pragma: no cover
        """
        Abstract method that marks download as downloaded by user/client.
        """
        raise NotImplementedError()

    @abstractmethod
    def clear_downloads(self):  # pragma: no cover
        """
        Method for clearing all downloads. If intended to be used in specific implementation then it should be
        reimplemented.
        """
        raise NotImplementedError()

    @abstractmethod
    def mark_as_failed(self, download: Download, when_failed: datetime.datetime | None = None):  # pragma: no cover
        """
        Method for setting download status to "failed" for download.
        """
        raise NotImplementedError()

    @abstractmethod
    def delete_download_batch(self, downloads: list[Download]):  # pragma: no cover
        """
        Abstract method for deleting multiple downloads from database.
        """
        raise NotImplementedError()


class DetaDB(IDataSource):
    """
    DAO interface implementation for Deta Bases: https://docs.deta.sh/docs/base/sdk
    """

    def __init__(self, deta_project_key: str, base_name: str = "ytdl"):
        deta = Deta(deta_project_key)
        self.base = deta.Base(base_name)

    def fetch_downloads_by_client_id(self, client_id: str) -> list[Download]:
        downloads = self.base.fetch({"client_id": client_id, "status?ne": DownloadStatus.DELETED}, desc=True).items
        return parse_obj_as(list[Download], downloads)

    def fetch_downloads_till_datetime(self, till_when: datetime.datetime) -> list[Download]:
        downloads = self.base.fetch(
            {
                "when_submitted?lte": till_when.isoformat(),
                "status?not_contains": [DownloadStatus.DELETED, DownloadStatus.DOWNLOADING, DownloadStatus.CONVERTING],
            }
        ).items
        return parse_obj_as(list[Download], downloads)

    def put_download(self, download: Download):
        data = download.dict()
        data["when_submitted"] = download.when_submitted.isoformat()
        if download.when_started_download:
            data["when_started_download"] = download.when_started_download.isoformat()
        if download.when_download_finished:
            data["when_download_finished"] = download.when_download_finished.isoformat()
        if download.when_file_downloaded:
            data["when_file_downloaded"] = download.when_file_downloaded.isoformat()
        if download.when_deleted:
            data["when_deleted"] = download.when_deleted.isoformat()
        if download.when_failed:
            data["when_failed"] = download.when_failed.isoformat()
        self.base.put(data, download.deta_db_key)

    def get_download(self, client_id: str, media_id: str) -> Download | None:
        data = next(
            iter(
                self.base.fetch(
                    {
                        "client_id": client_id,
                        "media_id": media_id,
                        "status?ne": DownloadStatus.DELETED,
                    },
                ).items
            ),
            None,
        )
        if data is None:
            return data
        download = Download(**data)
        return download

    def update_download(self, download: Download):
        data = download.dict()
        # quick fix for error TypeError: Object of type PosixPath is not JSON serializable
        if download.when_submitted is not None:
            data["when_submitted"] = download.when_submitted.isoformat()
        if download.when_download_finished is not None:
            data["when_download_finished"] = download.when_download_finished.isoformat()
        if download.when_file_downloaded is not None:
            data["when_file_downloaded"] = download.when_file_downloaded.isoformat()
        if download.when_started_download is not None:
            data["when_started_download"] = download.when_started_download.isoformat()
        if download.when_deleted is not None:
            data["when_deleted"] = download.when_deleted.isoformat()
        if download.when_failed:
            data["when_failed"] = download.when_failed.isoformat()
        self.base.update(data, download.deta_db_key)

    def update_download_progress(self, progress_obj: DownloadStatusInfo):
        media_id = progress_obj.media_id
        status = progress_obj.status
        progress = progress_obj.progress
        self.base.update({"status": status, "progress": progress, "media_id": media_id}, progress_obj.key)

    def delete_download(
        self,
        download: Download,
        when_deleted: datetime.datetime | None = None,
    ):
        """
        Soft deleting download for now.
        """
        when_deleted = when_deleted or get_datetime_now()
        when_deleted_iso = when_deleted.isoformat()
        data = {"status": DownloadStatus.DELETED, "when_deleted": when_deleted_iso}
        self.base.update(data, key=download.deta_db_key)

    def mark_as_downloaded(
        self,
        download: Download,
        when_file_downloaded: datetime.datetime | None = None,
    ):
        when_file_downloaded = when_file_downloaded or get_datetime_now()
        when_file_downloaded_iso = when_file_downloaded.isoformat()
        data = {
            "status": DownloadStatus.DOWNLOADED,
            "when_file_downloaded": when_file_downloaded_iso,
        }
        self.base.update(data, download.deta_db_key)

    def clear_downloads(self):
        all_downloads = self.base.fetch().items
        for download in all_downloads:
            self.base.delete(download["key"])
        self.base.client.close()

    def mark_as_failed(self, download: Download, when_failed: datetime.datetime | None = None):
        when_failed = when_failed or get_datetime_now()
        when_failed_iso = when_failed.isoformat()
        data = {"status": DownloadStatus.FAILED, "when_failed": when_failed_iso}
<<<<<<< HEAD
        self.base.update(data, download.deta_db_key)
=======
        self.base.update(data, download.key)

    def delete_download_batch(self, downloads: list[Download]):
        """
        Soft deleting data from database.
        """
        for download in downloads:
            self.delete_download(download)
>>>>>>> af4caab8
<|MERGE_RESOLUTION|>--- conflicted
+++ resolved
@@ -216,9 +216,6 @@
         when_failed = when_failed or get_datetime_now()
         when_failed_iso = when_failed.isoformat()
         data = {"status": DownloadStatus.FAILED, "when_failed": when_failed_iso}
-<<<<<<< HEAD
-        self.base.update(data, download.deta_db_key)
-=======
         self.base.update(data, download.key)
 
     def delete_download_batch(self, downloads: list[Download]):
@@ -226,5 +223,4 @@
         Soft deleting data from database.
         """
         for download in downloads:
-            self.delete_download(download)
->>>>>>> af4caab8
+            self.delete_download(download)