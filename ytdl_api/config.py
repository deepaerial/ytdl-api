--- conflicted
+++ resolved
@@ -12,29 +12,12 @@
 from starlette.middleware import Middleware
 
 from .constants import DownloaderType
-from .datasource import InMemoryDB
+from .datasource import InMemoryDB, SupabaseDB, IDataSource
 from .storage import IStorage, LocalFileStorage
 from .utils import LOGGER
 
 REPO_PATH = (Path(__file__).parent / "..").resolve()
 ENV_PATH = (REPO_PATH / ".env").resolve()
-
-
-<<<<<<< HEAD
-class DetaBaseDataSourceConfig(BaseConfig):
-    """
-    Deta Base DB datasource config.
-    """
-
-    deta_key: str
-    deta_base: str
-
-    def get_datasource(self) -> IDataSource:
-        return DetaDB(self.deta_key, self.deta_base)
-
-    def __hash__(self):  # make hashable BaseModel subclass  # pragma: no cover
-        attrs = tuple(attr if not isinstance(attr, list) else ",".join(attr) for attr in self.__dict__.values())
-        return hash((type(self),) + attrs)
 
 
 class SupabaseConfig(BaseConfig):
@@ -50,8 +33,6 @@
         return SupabaseDB(self.supabase_url, self.supabase_key, self.supabase_table)
 
 
-=======
->>>>>>> eac3dea9
 class LocalStorageConfig(BaseConfig):
     """
     Local filesystem storage config.
