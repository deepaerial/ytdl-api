[tool.pytest.ini_options]
addopts = "--cov-report xml:cov.xml"
norecursedirs = [
    ".venv",
    ".vscode",
    "__pycache__"
]
python_files = [
    "test_*.py"
]
python_functions = [
    "test_*"
]

[tool.coverage.run]
omit = [
    ".venv/*",
    "tests/*",
    "asgi.py"
]

[tool.ruff]
# Same as Black.
line-length = 120
# Assume Python 3.11.
target-version = "py311"

[tool.ruff.lint]
extend-select = ["I001", "I002"]
exclude = [
    ".git",
    ".git-rewrite",
    ".mypy_cache",
    ".ruff_cache",
    ".venv",
    "__pypackages__",
    "_build",
    "buck-out",
    "build",
    "dist"
]

fixable = ["I001", "F401", "W291", "W292"]
# Allow unused variables when underscore-prefixed.
dummy-variable-rgx = "^(_+|(_+[a-zA-Z0-9_]*[a-zA-Z0-9]+?))$"

[tool.ruff.lint.per-file-ignores]
"poetry.lock" = ["E501"]

[tool.ruff.format]
quote-style = "double"
indent-style = "space"
docstring-code-format = true

[tool.isort]
profile = "black"

[tool.poetry]
name = "ytdl-api"
version = "1.9.0"
description = "API for web-based youtube-dl client"
authors = ["Nazar Oleksiuk <nazarii.oleksiuk@gmail.com>"]
license = "MIT"

[tool.poetry.dependencies]
python = "^3.11"
fastapi = "^0.109.1"
uvicorn = "^0.18.2"
sse-starlette = "^0.6.1"
aiofiles = "^0.6.0"
ffmpeg-python = "^0.2.0"
confz = "2.0.1"
pyhumps = "^3.7.2"
pytube = "^15.0.0"
yt-dlp = "2024.10.22"
humanize = "^4.8.0"
croniter = "^2.0.5"
supabase = "^2.5.1"
tinydb = "^4.8.2"

[tool.poetry.group.dev.dependencies]
pytest = "^8.3.3"
pytest-cov = "^6.0.0"
coverage = {extras = ["toml"], version = "^7.6.4"}
pyclean = "^2.2.0"
pytest-mock = "^3.10.0"
<<<<<<< HEAD
httpx = "0.24.0"
ruff = "^0.3.4"
=======
httpx = "^0.23.3"
ruff = "^0.7.3"
>>>>>>> 70779909
pytest-asyncio = "^0.23.7"

[build-system]
requires = ["poetry-core>=1.0.0"]
build-backend = "poetry.masonry.api"<|MERGE_RESOLUTION|>--- conflicted
+++ resolved
@@ -84,13 +84,8 @@
 coverage = {extras = ["toml"], version = "^7.6.4"}
 pyclean = "^2.2.0"
 pytest-mock = "^3.10.0"
-<<<<<<< HEAD
-httpx = "0.24.0"
-ruff = "^0.3.4"
-=======
 httpx = "^0.23.3"
 ruff = "^0.7.3"
->>>>>>> 70779909
 pytest-asyncio = "^0.23.7"
 
 [build-system]
