--- conflicted
+++ resolved
@@ -89,11 +89,8 @@
 yt-dlp = "2024.10.22"
 humanize = "^4.8.0"
 croniter = "^2.0.5"
-<<<<<<< HEAD
 supabase = "^2.5.1"
-=======
 tinydb = "^4.8.2"
->>>>>>> eac3dea9
 
 [tool.poetry.group.dev.dependencies]
 pytest = "*"
